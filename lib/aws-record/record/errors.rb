--- conflicted
+++ resolved
@@ -27,10 +27,6 @@
       class TableDoesNotExist < RecordError; end
       class ValidationError < RecordError; end
       class SubmissionError < RecordError; end
-<<<<<<< HEAD
-
-=======
->>>>>>> 3fd181cb
 
     end
   end
