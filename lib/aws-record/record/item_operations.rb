--- conflicted
+++ resolved
@@ -274,7 +274,6 @@
            .merge(put_item_options)
           begin
             dynamodb_client.put_item(put_opts)
-<<<<<<< HEAD
           rescue Aws::DynamoDB::Errors::ConditionalCheckFailedException => e
             raise Errors::ConditionalWriteFailed.new(
                   'Conditional #put_item call failed! Check that conditional write'\
@@ -282,13 +281,6 @@
                   ' the remote item.',
                   e
             )
-=======
-          rescue Aws::DynamoDB::Errors::ConditionalCheckFailedException
-            raise Errors::ConditionalWriteFailed,
-                  'Conditional #put_item call failed! Check that conditional write ' \
-                  'conditions are met, or include the :force option to clobber ' \
-                  'the remote item.'
->>>>>>> 7a02f8c4
           end
         else
           update_pairs = _dirty_changes_for_update
